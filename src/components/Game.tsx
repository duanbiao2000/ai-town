--- conflicted
+++ resolved
@@ -15,7 +15,6 @@
   console.log('worldId', world._id);
   return (
     <Stage width={640} height={640} options={{ backgroundColor: 0xffffff }}>
-<<<<<<< HEAD
       <PixiStaticMap map={worldState.map}></PixiStaticMap>
       <ConvexProvider client={convex}>
         {players
@@ -26,24 +25,9 @@
               player={player}
               offset={offset}
               tileDim={worldState.map.tileDim}
+              onClick={(playerState: any) => onUpdateChat(playerState)}
             />
           ))}
-=======
-      <PixiStaticMap width={640} height={640}></PixiStaticMap>
-      <ConvexProvider client={convex}>
-        {players
-          // .slice(0, 1)
-          .map((player) => {
-            return (
-              <Player
-                onClick={(playerState: any) => onUpdateChat(playerState)}
-                key={player._id}
-                player={player}
-                offset={offset}
-              />
-            );
-          })}
->>>>>>> 3f2c0194
       </ConvexProvider>
     </Stage>
   );
