import GameWrapper from '@/components/GameWrapper';
<<<<<<< HEAD
import FreezeButton from '@/components/FreezeButton';
import LoginButton from '@/components/LoginButton';

// Disabling SSR for these since they don't work server side.
import dynamic from 'next/dynamic';
=======
import dynamic from 'next/dynamic';

// Disabling SSR for these since they don't work server side.
>>>>>>> c1850c86
const MusicButton = dynamic(() => import('../components/MusicButton'), { ssr: false });

export default function Home() {
  return (
    <main className="relative flex min-h-screen flex-col items-center justify-between font-body game-background">
      <div className="w-full min-h-screen relative isolate overflow-hidden p-6 lg:p-8 shadow-2xl flex flex-col justify-center">
        <h1 className="mx-auto text-center text-6xl sm:text-8xl lg:text-9xl font-bold font-display leading-none tracking-wide game-title">
          AI Town
        </h1>

        <p className="mx-auto my-4 text-center text-xl sm:text-2xl text-white leading-tight shadow-solid">
          A virtual town where AI characters live, chat and socialize.
        </p>

        <GameWrapper />

        <footer className="absolute bottom-0 left-0 w-full flex items-center mt-4 gap-3 p-6 flex-wrap pointer-events-none">
          <div className="flex gap-4 flex-grow pointer-events-none">
            <MusicButton />
            <a
              className="button text-white shadow-solid text-2xl pointer-events-auto"
              href="https://github.com/a16z-infra/ai-town"
            >
              <div className="inline-block bg-clay-700">
                <span>
                  <div className="inline-flex items-center gap-4">
                    <img className="w-6 h-6" src="/ai-town/assets/star.svg" />
                    Star
                  </div>
                </span>
              </div>
            </a>
          </div>
          <a href="https://a16z.com">
            <img className="w-8 h-8 pointer-events-auto" src="/ai-town/a16z.png" alt="a16z" />
          </a>
          <a href="https://convex.dev">
            <img className="w-20 h-8 pointer-events-auto" src="/ai-town/convex.svg" alt="Convex" />
          </a>
        </footer>
      </div>
    </main>
  );
}<|MERGE_RESOLUTION|>--- conflicted
+++ resolved
@@ -1,15 +1,7 @@
 import GameWrapper from '@/components/GameWrapper';
-<<<<<<< HEAD
-import FreezeButton from '@/components/FreezeButton';
-import LoginButton from '@/components/LoginButton';
-
-// Disabling SSR for these since they don't work server side.
-import dynamic from 'next/dynamic';
-=======
 import dynamic from 'next/dynamic';
 
 // Disabling SSR for these since they don't work server side.
->>>>>>> c1850c86
 const MusicButton = dynamic(() => import('../components/MusicButton'), { ssr: false });
 
 export default function Home() {
